--- conflicted
+++ resolved
@@ -512,12 +512,12 @@
             config.verbose = verbose_option
           end
 
-          it_should_set_arguments_and_environment_variables 7
+          it_should_set_arguments_and_environment_variables 6
           it_should_set_optional_arguments({ "verbose" => "-#{verbose_option}" })
 
           it "shows the ansible-playbook command and set verbosity to '-#{verbose_option}' level" do
             expect(machine.env.ui).to receive(:detail).with { |full_command|
-              expect(full_command).to eq("PYTHONUNBUFFERED=1 ANSIBLE_FORCE_COLOR=true ANSIBLE_HOST_KEY_CHECKING=false ANSIBLE_SSH_ARGS='-o UserKnownHostsFile=/dev/null -o IdentitiesOnly=yes -o ControlMaster=auto -o ControlPersist=60s' ansible-playbook --user=testuser --connection=ssh --timeout=30 --limit='machine1' --inventory-file=#{generated_inventory_dir} -#{verbose_option} playbook.yml")
+              expect(full_command).to eq("PYTHONUNBUFFERED=1 ANSIBLE_FORCE_COLOR=true ANSIBLE_HOST_KEY_CHECKING=false ANSIBLE_SSH_ARGS='-o UserKnownHostsFile=/dev/null -o IdentitiesOnly=yes -o ControlMaster=auto -o ControlPersist=60s' ansible-playbook --connection=ssh --timeout=30 --limit='machine1' --inventory-file=#{generated_inventory_dir} -#{verbose_option} playbook.yml")
             }
           end
         end
@@ -527,40 +527,30 @@
             config.verbose = "-#{verbose_option}"
           end
 
-          it_should_set_arguments_and_environment_variables 7
+          it_should_set_arguments_and_environment_variables 6
           it_should_set_optional_arguments({ "verbose" => "-#{verbose_option}" })
 
           it "shows the ansible-playbook command and set verbosity to '-#{verbose_option}' level" do
             expect(machine.env.ui).to receive(:detail).with { |full_command|
-              expect(full_command).to eq("PYTHONUNBUFFERED=1 ANSIBLE_FORCE_COLOR=true ANSIBLE_HOST_KEY_CHECKING=false ANSIBLE_SSH_ARGS='-o UserKnownHostsFile=/dev/null -o IdentitiesOnly=yes -o ControlMaster=auto -o ControlPersist=60s' ansible-playbook --user=testuser --connection=ssh --timeout=30 --limit='machine1' --inventory-file=#{generated_inventory_dir} -#{verbose_option} playbook.yml")
+              expect(full_command).to eq("PYTHONUNBUFFERED=1 ANSIBLE_FORCE_COLOR=true ANSIBLE_HOST_KEY_CHECKING=false ANSIBLE_SSH_ARGS='-o UserKnownHostsFile=/dev/null -o IdentitiesOnly=yes -o ControlMaster=auto -o ControlPersist=60s' ansible-playbook --connection=ssh --timeout=30 --limit='machine1' --inventory-file=#{generated_inventory_dir} -#{verbose_option} playbook.yml")
             }
           end
         end
       end
 
-<<<<<<< HEAD
       describe "with an invalid string" do
         before do
           config.verbose = "wrong"
         end
 
-        it_should_set_arguments_and_environment_variables 7
+        it_should_set_arguments_and_environment_variables 6
         it_should_set_optional_arguments({ "verbose" => "-v" })
 
         it "shows the ansible-playbook command and set verbosity to '-v' level" do
           expect(machine.env.ui).to receive(:detail).with { |full_command|
-            expect(full_command).to eq("PYTHONUNBUFFERED=1 ANSIBLE_FORCE_COLOR=true ANSIBLE_HOST_KEY_CHECKING=false ANSIBLE_SSH_ARGS='-o UserKnownHostsFile=/dev/null -o IdentitiesOnly=yes -o ControlMaster=auto -o ControlPersist=60s' ansible-playbook --user=testuser --connection=ssh --timeout=30 --limit='machine1' --inventory-file=#{generated_inventory_dir} -v playbook.yml")
+            expect(full_command).to eq("PYTHONUNBUFFERED=1 ANSIBLE_FORCE_COLOR=true ANSIBLE_HOST_KEY_CHECKING=false ANSIBLE_SSH_ARGS='-o UserKnownHostsFile=/dev/null -o IdentitiesOnly=yes -o ControlMaster=auto -o ControlPersist=60s' ansible-playbook --connection=ssh --timeout=30 --limit='machine1' --inventory-file=#{generated_inventory_dir} -v playbook.yml")
           }
         end
-=======
-      it_should_set_arguments_and_environment_variables 6
-      it_should_set_optional_arguments({ "verbose" => "-v" })
-
-      it "shows the ansible-playbook command" do
-        expect(machine.env.ui).to receive(:detail).with { |full_command|
-          expect(full_command).to eq("PYTHONUNBUFFERED=1 ANSIBLE_HOST_KEY_CHECKING=false ANSIBLE_FORCE_COLOR=true ANSIBLE_SSH_ARGS='-o UserKnownHostsFile=/dev/null -o IdentitiesOnly=yes -o ControlMaster=auto -o ControlPersist=60s' ansible-playbook --connection=ssh --timeout=30 --limit='machine1' --inventory-file=#{generated_inventory_dir} -v playbook.yml")
-        }
->>>>>>> dde94a3c
       end
 
       describe "with an empty string" do
@@ -647,11 +637,7 @@
 
       it "shows the ansible-playbook command, with additional quotes when required" do
         expect(machine.env.ui).to receive(:detail).with { |full_command|
-<<<<<<< HEAD
-          expect(full_command).to eq("PYTHONUNBUFFERED=1 ANSIBLE_FORCE_COLOR=true ANSIBLE_HOST_KEY_CHECKING=true ANSIBLE_SSH_ARGS='-o IdentitiesOnly=yes -o IdentityFile=/my/key1 -o IdentityFile=/my/key2 -o ForwardAgent=yes -o ControlMaster=no -o ControlMaster=auto -o ControlPersist=60s' ansible-playbook --user=testuser --connection=ssh --timeout=30 --ask-sudo-pass --ask-vault-pass --limit='machine*:&vagrant:!that_one' --inventory-file=#{generated_inventory_dir} --extra-vars=@#{File.expand_path(__FILE__)} --sudo --sudo-user=deployer -vvv --vault-password-file=#{File.expand_path(__FILE__)} --tags=db,www --skip-tags=foo,bar --start-at-task='an awesome task' --why-not --su-user=foot --ask-su-pass --limit='all' --private-key=./myself.key playbook.yml")
-=======
-          expect(full_command).to eq("PYTHONUNBUFFERED=1 ANSIBLE_HOST_KEY_CHECKING=true ANSIBLE_FORCE_COLOR=true ANSIBLE_SSH_ARGS='-o IdentitiesOnly=yes -o IdentityFile=/my/key1 -o IdentityFile=/my/key2 -o ForwardAgent=yes -o ControlMaster=no -o ControlMaster=auto -o ControlPersist=60s' ansible-playbook --connection=ssh --timeout=30 --limit='machine*:&vagrant:!that_one' --inventory-file=#{generated_inventory_dir} --extra-vars=@#{File.expand_path(__FILE__)} --sudo --sudo-user=deployer -vvv --ask-sudo-pass --ask-vault-pass --vault-password-file=#{File.expand_path(__FILE__)} --tags=db,www --skip-tags=foo,bar --start-at-task='an awesome task' --why-not --su-user=foot --ask-su-pass --limit='all' --private-key=./myself.key playbook.yml")
->>>>>>> dde94a3c
+          expect(full_command).to eq("PYTHONUNBUFFERED=1 ANSIBLE_FORCE_COLOR=true ANSIBLE_HOST_KEY_CHECKING=true ANSIBLE_SSH_ARGS='-o IdentitiesOnly=yes -o IdentityFile=/my/key1 -o IdentityFile=/my/key2 -o ForwardAgent=yes -o ControlMaster=no -o ControlMaster=auto -o ControlPersist=60s' ansible-playbook --connection=ssh --timeout=30 --ask-sudo-pass --ask-vault-pass --limit='machine*:&vagrant:!that_one' --inventory-file=#{generated_inventory_dir} --extra-vars=@#{File.expand_path(__FILE__)} --sudo --sudo-user=deployer -vvv --vault-password-file=#{File.expand_path(__FILE__)} --tags=db,www --skip-tags=foo,bar --start-at-task='an awesome task' --why-not --su-user=foot --ask-su-pass --limit='all' --private-key=./myself.key playbook.yml")
         }
       end
     end
