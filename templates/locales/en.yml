en:
  vagrant:
    general:
      batch_unexpected_error: |-
        An unexpected error ocurred when executing the action on the
        '%{machine}' machine. Please report this as a bug:

        %{message}
      batch_vagrant_error: |-
        An error occurred while executing the action on the '%{machine}'
        machine. Please handle this error then try again:

        %{message}
      config_upgrade_messages: |-
        There were warnings and/or errors while loading your Vagrantfile.
        Your Vagrantfile was written for an earlier version of Vagrant,
        and while Vagrant does the best it can to remain backwards
        compatible, there are some cases where things have changed
        significantly enough to warrant a message. These messages are
        shown below.

        %{output}
      moving_home_dir: "Moving old Vagrant home directory to new location: %{directory}"
      home_dir_migration_failed: |-
        Both an old and new Vagrant home directory exist. Only the new one will
        be used. Please merge the old directory into the new directory if you'd
        like to use the old data as well.

        Old: %{old}
        New: %{new}
      in_bundler: |-
        You appear to be running Vagrant in a Bundler environment. Because
        Vagrant should be run within installers (outside of Bundler), Vagrant
        will assume that you're developing plugins and will change its behavior
        in certain ways to better assist plugin development.
      not_in_installer: |-
        You appear to be running Vagrant outside of the official installers.
        Note that the installers are what ensure that Vagrant has all required
        dependencies, and Vagrant assumes that these dependencies exist. By
        running outside of the installer environment, Vagrant may not function
        properly. To remove this warning, install Vagrant using one of the
        official packages from vagrantup.com.
      upgraded_v1_dotfile: |-
        A Vagrant 1.0.x state file was found for this environment. Vagrant has
        gone ahead and auto-upgraded this to the latest format. Everything
        should continue working as normal. Beware, however, that older versions
        of Vagrant may no longer be used with this environment.

        However, in case anything went wrong, the old dotfile was backed up
        to the location below. If everything is okay, it is safe to remove
        this backup.

        Backup: %{backup_path}

#-------------------------------------------------------------------------------
# Translations for exception classes
#-------------------------------------------------------------------------------
    errors:
      active_machine_with_different_provider: |-
        An active machine was found with a different provider. Vagrant
        currently allows each machine to be brought up with only a single
        provider at a time. A future version will remove this limitation.
        Until then, please destroy the existing machine to up with a new
        provider.

        Machine name: %{name}
        Active provider: %{active_provider}
        Requested provider: %{requested_provider}
      base_vm_not_found: The base VM with the name '%{name}' was not found.
      batch_multi_error: |-
        An error occurred while executing multiple actions in parallel.
        Any errors that occurred are shown below.

        %{message}
      box_metadata_file_not_found: |-
        The "metadata.json" file for the box '%{name}' was not found.
        Boxes require this file in order for Vagrant to determine the
        provider it was made for. If you made the box, please add a
        "metadata.json" file to it. If someone else made the box, please
        notify the box creator that the box is corrupt. Documentation for
        box file format can be found at the URL below:

        http://docs.vagrantup.com/v2/boxes/format.html
      box_not_found: Box '%{name}' could not be found.
      box_provider_doesnt_match: |-
        The box you attempted to add doesn't match the provider you specified.

        Provider expected: %{expected}
        Provider of box: %{actual}
      box_upgrade_required: |-
        The box '%{name}' is still stored on disk in the Vagrant 1.0.x
        format. This box must be upgraded in order to work properly with
        this version of Vagrant.
      cli_invalid_options: |-
        An invalid option was specified. The help for this command
        is available below.

        %{help}
      cli_invalid_usage: |-
        This command was not invoked properly. The help for this command is
        available below.

        %{help}
      config_invalid: |-
        There are errors in the configuration of this machine. Please fix
        the following errors and try again:

        %{errors}
      config_upgrade_errors: |-
        Because there were errors upgrading your Vagrantfiles, Vagrant
        can no longer continue. Please fix the errors above and try again.
      copy_private_key_failed: |-
        Vagrant failed to copy the default insecure private key into your
        home directory. This is usually caused by a permissions error.
        Please make sure the permissions of the source is readable and
        the destination is writable.

        Source: %{source}
        Destination: %{destination}
      destroy_requires_force: |-
        Destroy doesn't have a TTY to ask for confirmation. Please pass the
        `--force` flag to force a destroy, otherwise attach a TTY so that
        the destroy can be confirmed.
      dotfile_is_directory: |-
        The local file Vagrant uses to store data ".vagrant" already exists
        and is a directory! If you are in your home directory, then please run
        this command in another directory. If you aren't in a home directory,
        then please rename ".vagrant" to something else, or configure Vagrant
        to use another filename by modifying `config.vagrant.dotfile_name`.
      dotfile_upgrade_json_error: |-
        A Vagrant 1.0.x local state file was found. Vagrant is able to upgrade
        this to the latest format automatically, however various checks are
        put in place to verify data isn't incorrectly deleted. In this case,
        the old state file was not valid JSON. Vagrant 1.0.x would store state
        as valid JSON, meaning that this file was probably tampered with or
        manually edited. Vagrant's auto-upgrade process cannot continue in this
        case.

        In most cases, this can be resolve by simply removing the state file.
        Note however though that if Vagrant was previously managing virtual
        machines, they may be left in an "orphan" state. That is, if they are
        running or exist, they'll have to manually be removed.

        If you're unsure what to do, ask the Vagrant mailing list or contact
        support.

        State file path: %{state_file}
      downloader_error: |-
        An error occurred while downloading the remote file. The error
        message, if any, is reproduced below. Please fix this error and try
        again.

        %{message}
      downloader_interrupted: |-
        The download was interrupted by an external signal. It did not
        complete.
      environment_locked: |-
        An instance of Vagrant is already running. Only one instance of Vagrant
        may run at any given time to avoid problems with VirtualBox inconsistencies
        occurring. Please wait for the other instance of Vagrant to end and then
        try again.
      forward_port_adapter_not_found: |-
        The adapter to attach a forwarded port to was not found. Please
        verify that the given adapter is setup on the machine as a NAT
        interface.

        Host port: %{host}
        Guest port: %{guest}
        Adapter: %{adapter}
      gem_command_in_bundler: |-
        You cannot run the `vagrant plugin` command while in a bundler environment.
        This should generally never happen unless Vagrant is installed outside
        of the official installers or another gem is wrongly attempting to
        use Vagrant internals directly. Please properly install Vagrant to
        fix this. If this error persists, please contact support.
      guest_capability_invalid: |-
        The registered guest capability '%{cap}' for the
        detected guest OS '%{guest}' is invalid. The capability does
        not implement the proper method. This is a bug with Vagrant or the
        plugin that implements this capability. Please report a bug.
      guest_capability_not_found: |-
        Vagrant attempted to execute the capability '%{cap}'
        on the detect guest OS '%{guest}', but the guest doesn't
        support that capability. This capability is required for your
        configuration of Vagrant. Please either reconfigure Vagrant to
        avoid this capability or fix the issue by creating the capability.
      guest_not_detected: |-
        The guest operating system of the machine could not be detected!
        Vagrant requires this knowledge to perform specific tasks such
        as mounting shared folders and configuring networks. Please add
        the ability to detect this guest operating system to Vagrant
        by creating a plugin or reporting a bug.
      home_dir_not_accessible: |-
        The home directory you specified is not accessible. The home
        directory that Vagrant uses must be both readable and writable.

        You specified: %{home_path}
      interrupted: |-
        Vagrant exited after cleanup due to external interrupt.
      local_data_dir_not_accessible: |-
        The directory Vagrant will use to store local environment-specific
        state is not accessible. The directory specified as the local data
        directory must be both readable and writable for the user that is
        running Vagrant.

        Local data directory: %{local_data_path}
      linux_mount_failed: |-
        Failed to mount folders in Linux guest. This is usually beacuse
        the "vboxsf" file system is not available. Please verify that
        the guest additions are properly installed in the guest and
        can work properly. The command attempted was:

        %{command}
      linux_nfs_mount_failed: |-
        Mounting NFS shared folders failed. This is most often caused by the NFS
        client software not being installed on the guest machine. Please verify
        that the NFS client software is properly installed, and consult any resources
        specific to the linux distro you're using for more information on how to
        do this.
      linux_shell_expand_failed: |-
        Vagrant failed to determine the shell expansion of the guest path
        for one of your shared folders. This is an extremely rare error case
        and most likely indicates an unusual configuration of the guest system.
        Please report a bug with your Vagrantfile.
      machine_guest_not_ready: |-
        Guest-specific operations were attempted on a machine that is not
        ready for guest communication. This should not happen and a bug
        should be reported.
      machine_not_found: |-
        The machine with the name '%{name}' was not found configured for
        this Vagrant environment.
      machine_state_invalid: |-
        An internal error has occurred! The provider of the machine you're
        trying to work with reported an invalid state. This is a bug with
        the provider you're using, and not with Vagrant itself or with
        any configuration you may have done. Please report this bug to
        the proper location.
      multi_vm_required: |-
        A multi-vm environment is required for name specification to this command.
      multi_vm_target_required: |-
        This command requires a specific VM name to target in a multi-VM environment.
      nfs_no_guest_ip: |-
        No guest IP was given to the Vagrant core NFS helper. This is an
        internal error that should be reported as a bug.
      nfs_no_host_ip: |-
        No host IP was given to the Vagrant core NFS helper. This is
        an internal error that should be reported as a bug.
      nfs_no_hostonly_network: |-
        NFS requires a host-only network with a static IP to be created.
        Please add a host-only network with a static IP to the machine
        for NFS to work.
      no_env: |-
        A Vagrant environment is required to run this command. Run `vagrant init`
        to set one up in this directory, or change to a directory with a
        Vagrantfile and try again.
      plugin_gem_error: |-
        An error occurred within RubyGems, the underlying system used to
        manage Vagrant plugins. The output of the errors are shown below:

        %{output}
      plugin_install_bad_entry_point: |-
        Attempting to load the plugin '%{name}' failed, because
        the entry point doesn't exist. The entry point attempted was
        '%{entry_point}'. If this is not correct, please manually
        specify an `--entry-point` when installing the plugin.
      plugin_install_license_not_found: |-
        The license file to install could not be found. Please verify
        the path you gave is correct. The path to the license file given
        was: '%{path}'
      plugin_install_not_found: |-
        The plugin '%{name}' could not be found in local or remote
        repositories. Please check the name of the plugin and try again.
      plugin_load_error: |-
        The plugin "%{plugin}" could not be found. Please make sure that it is
        properly installed via `vagrant plugin`. Note that plugins made for
        Vagrant 1.0.x are not compatible with 1.1+ and this error will likely
        continue to show when you use `plugin install` with a 1.0.x plugin.
      plugin_load_failed: |-
        Failed to load the "%{plugin}" plugin. View logs for more details.
      plugin_load_failed_with_output: |-
        Failed to load the "%{plugin}" plugin. The output from loading
        the plugin is shown below. View the logs for complete details.

        stdout: %{stdout}

        stderr: %{stderr}
      plugin_not_found: |-
        The plugin '%{name}' could not be found. Please install this plugin
        prior to attempting to do anything with it.
      port_collision_resume: |-
        This VM cannot be resumed, because the forwarded ports would collide
        with a running program (it could be another virtual machine). Normally,
        Vagrant will attempt to fix this for you but VirtualBox only allows
        forwarded ports to change if the VM is powered off. Therefore, please
        reload your VM or stop the other program to continue.
      provider_not_found: |-
        The provider '%{provider}' could not be found, but was requested to
        back the machine '%{machine}'. Please use a provider that exists.
      scp_permission_denied: |-
        Failed to upload a file to the guest VM via SCP due to a permissions
        error. This is normally because the user running Vagrant doesn't have
        read permission on the file. Please set proper permissions on the file:

        %{path}
      scp_unavailable: |-
        SSH server on the guest doesn't support SCP. Please install the necessary
        software to enable SCP on your guest operating system.
      shared_folder_create_failed: |-
        Failed to create the following shared folder on the host system. This is
        usually because Vagrant does not have sufficient permissions to create
        the folder.

        %{path}

        Please create the folder manually or specify another path to share.
      ssh_authentication_failed: |-
        SSH authentication failed! This is typically caused by the public/private
        keypair for the SSH user not being properly set on the guest VM. Please
        verify that the guest VM is setup with the proper public key, and that
        the private key path for Vagrant is setup properly as well.
      ssh_bad_exit_status: |-
        The following SSH command responded with a non-zero exit status.
        Vagrant assumes that this means the command failed!

        %{command}
      ssh_connect_eacces: |-
        SSH is getting permission denied errors when attempting to connect
        to the IP for SSH. This is usually caused by network rules and not being
        able to connect to the specified IP. Please try changing the IP on
        which the guest machine binds to for SSH.
      ssh_connection_refused: |-
        SSH connection was refused! This usually happens if the VM failed to
        boot properly. Some steps to try to fix this: First, try reloading your
        VM with `vagrant reload`, since a simple restart sometimes fixes things.
        If that doesn't work, destroy your VM and recreate it with a `vagrant destroy`
        followed by a `vagrant up`. If that doesn't work, contact a Vagrant
        maintainer (support channels listed on the website) for more assistance.
      ssh_connection_reset: |-
        SSH connection was reset! This usually happens when the machine is
        taking too long to reboot. First, try reloading your machine with
        `vagrant reload`, since a simple restart sometimes fixes things.
        If that doesn't work, destroy your machine and recreate it with
        a `vagrant destroy` followed by a `1vagrant up`. If that doesn't work,
        contact support.
      ssh_connection_timeout: |-
        Vagrant timed out while attempting to connect via SSH. This usually
        means that the VM booted, but there are issues with the SSH configuration
        or network connectivity issues. Please try to `vagrant reload` or
        `vagrant up` again.
      ssh_disconnected: |-
        The SSH connection was unexpectedly closed by the remote end. This
        usually indicates that SSH within the guest machine was unable to
        properly start up. Please boot the VM in GUI mode to check whether
        it is booting properly.
      ssh_host_down: |-
        While attempting to connect with SSH, a "host is down" (EHOSTDOWN)
        error was received. Please verify your SSH settings are correct
        and try again.
      ssh_key_bad_owner: |-
        The private key to connect to the machine via SSH must be owned
        by the user running Vagrant. This is a strict requirement from
        SSH itself. Please fix the following key to be owned by the user
        running Vagrant:

        %{key_path}
      ssh_key_bad_permissions: |-
        The private key to connect to this box via SSH has invalid permissions
        set on it. The permissions of the private key should be set to 0600, otherwise SSH will
        ignore the key. Vagrant tried to do this automatically for you but failed. Please set the
        permissions on the following file to 0600 and then try running this command again:

        %{key_path}
      ssh_key_type_not_supported: |-
        The private key you're attempting to use with this Vagrant box uses
        an unsupported encryption type. The SSH library Vagrant uses does not support
        this key type. Please use `ssh-rsa` or `ssh-dss` instead. Note that
        sometimes keys in your ssh-agent can interfere with this as well,
        so verify the keys are valid there in addition to standard
        file paths.
      ssh_not_ready: |-
        The provider for this Vagrant-managed machine is reporting that it
        is not yet ready for SSH. Depending on your provider this can carry
        different meanings. Make sure your machine is created and running and
        try again. Additionally, check the output of `vagrant status` to verify
        that the machine is in the state that you expect. If you continue to
        get this error message, please view the documentation for the provider
        you're using.
      ssh_port_not_detected: |-
        Vagrant couldn't determine the SSH port for your VM! Vagrant attempts to
        automatically find a forwarded port that matches your `config.ssh.guest_port`
        (default: 22) value and uses this for SSH. Alternatively, if `config.ssh.port`
        is set, it will use this.

        However, in this case Vagrant was unable to find a forwarded port that matches
        the guest port and `config.ssh.port` is not set!

        Please make sure that you have a forwarded port that goes to the configured
        guest port value, or specify an explicit SSH port with `config.ssh.port`.
      ssh_unavailable: "`ssh` binary could not be found. Is an SSH client installed?"
      ssh_unavailable_windows: |-
        `ssh` executable not found in any directories in the %PATH% variable. Is an
        SSH client installed? Try installing Cygwin, MinGW or Git, all of which
        contain an SSH client. Or use the PuTTY SSH client with the following
        authentication information shown below:

        Host: %{host}
        Port: %{port}
        Username: %{username}
        Private key: %{key_path}
      ui_expects_tty: |-
        Vagrant is attempting to interface with the UI in a way that requires
        a TTY. Most actions in Vagrant that require a TTY have configuration
        switches to disable this requirement. Please do that or run Vagrant
        with TTY.
      unimplemented_provider_action: |-
        Vagrant attempted to call the action '%{action}' on the provider
        '%{provider}', but this provider doesn't support this action. This
        is probably a bug in either the provider or the plugin calling this
        action, and should be reported.
      vagrantfile_exists: |-
        `Vagrantfile` already exists in this directory. Remove it before
        running `vagrant init`.
      vagrantfile_load_error: |-
        There was an error loading a Vagrantfile. The file being loaded
        and the error message are shown below. This is usually caused by
        a syntax error.

        Path: %{path}
        Message: %{message}
      vagrantfile_syntax_error: |-
        There is a syntax error in the following Vagrantfile. The syntax error
        message is reproduced below for convenience:

        %{file}
      vboxmanage_error: |-
        There was an error while executing `VBoxManage`, a CLI used by Vagrant
        for controlling VirtualBox. The command and stderr is shown below.

        Command: %{command}

        Stderr: %{stderr}
      vboxmanage_not_found_error: |-
        The "VBoxManage" command or one of its dependencies could not
        be found. Please verify VirtualBox is properly installed. You can verify
        everything is okay by running "VBoxManage --version" and verifying
        that the VirtualBox version is outputted.
      virtualbox_invalid_version: |-
        Vagrant has detected that you have a version of VirtualBox installed
        that is not supported. Please install one of the supported versions
        listed below to use Vagrant:

        %{supported_versions}
      virtualbox_kernel_module_not_loaded: |-
        VirtualBox is complaining that the kernel module is not loaded. Please
        run `VBoxManage --version` to see the error message which should contain
        instructions on how to fix this error.
      virtualbox_install_incomplete: |-
        VirtualBox is complaining that the installation is incomplete. Please
        run `VBoxManage --version` to see the error message which should contain
        instructions on how to fix this error.
      virtualbox_no_room_for_high_level_network: |-
        There is no available slots on the VirtualBox VM for the configured
        high-level network interfaces. "private_network" and "public_network"
        network configurations consume a single network adapter slot on the
        VirtualBox VM. VirtualBox limits the number of slots to 8, and it
        appears that every slot is in use. Please lower the number of used
        network adapters.
      virtualbox_not_detected: |-
        Vagrant could not detect VirtualBox! Make sure VirtualBox is properly installed.
        Vagrant uses the `VBoxManage` binary that ships with VirtualBox, and requires
        this to be available on the PATH. If VirtualBox is installed, please find the
        `VBoxManage` binary and add it to the PATH environmental variable.
      vm_creation_required: |-
        VM must be created before running this command. Run `vagrant up` first.
      vm_inaccessible: |-
        Your VM has become "inaccessible." Unfortunately, this is a critical error
        with VirtualBox that Vagrant can not cleanly recover from. Please open VirtualBox
        and clear out your inaccessible virtual machines or find a way to fix
        them.
      vm_name_exists: |-
        A VirtualBox machine with the name '%{name}' already exists.
        Please use another name or delete the machine with the existing
        name, and try again.
      vm_no_match: |-
        No virtual machines matched the regular expression given.
      vm_not_found: |-
        A VM by the name of %{name} was not found.
      vm_not_running: |-
        VM must be running to open SSH connection. Run `vagrant up`
        to start the virtual machine.

#-------------------------------------------------------------------------------
# Translations for config validation errors
#-------------------------------------------------------------------------------
    config:
      common:
        bad_field: "The following settings don't exist: %{fields}"
        error_empty: "`%{field}` must be not be empty."
      chef:
        cookbooks_path_empty: "Must specify a cookbooks path for chef solo."
        cookbooks_path_missing: |-
          Cookbook path doesn't exist: %{path}
        run_list_empty: "Run list must not be empty."
        server_url_empty: "Chef server URL must be populated."
        validation_key_path: "Validation key path must be valid path to your chef server validation key."
      loader:
        bad_v1_key: |-
          Unknown configuration section '%{key}'. If this section was part of
          a Vagrant 1.0.x plugin, note that 1.0.x plugins are incompatible with 1.1+.
      root:
        bad_key: |-
          Unknown configuration section '%{key}'.
      ssh:
        private_key_missing: "`private_key_path` file must exist: %{path}"
      vm:
        base_mac_invalid: "Base MAC address for eth0/NAT must be set. Contact box maintainer for more information."
        box_missing: "A box must be specified."
        box_not_found: "The box '%{name}' could not be found."
        hostname_invalid_characters: |-
          The hostname set for the VM should only contain letters, numbers,
          and hyphens.
        network_invalid: |-
          The network type '%{type}' is not valid. Please use
          'hostonly' or 'bridged'.
        network_ip_required: |-
          Host only networks require an IP as an argument.
        network_ip_invalid: |-
          The host only network IP '%{ip}' is invalid.
        network_ip_ends_one: |-
          The host only network IP '%{ip}' must not end in a 1, as this
          is reserved for the host machine.
        nfs_not_supported: |-
          It appears your machine doesn't support NFS, or there is not an
          adapter to enable NFS on this machine for Vagrant. Please verify
          that `nfsd` is installed on your machine, and try again. If you're
          on Windows, NFS isn't supported. If the problem persists, please
          contact Vagrant support.
        nfs_requires_host: |-
          Using NFS shared folders requires a host to be specified
          using `config.vagrant.host`.
        network_fp_host_not_unique: |-
          Forwarded port '%{host}' (host port) is declared multiple times
        network_fp_requires_ports: |-
          Forwarded port definitions require a "host" and "guest" value
        network_type_invalid: |-
          Network type '%{type}' is invalid. Please use a valid network type.
        provisioner_not_found: |-
          The '%{name}' provisioner could not be found.
        shared_folder_guestpath_duplicate: |-
          A shared folder guest path is used multiple times. Shared
          folders must all map to a unique guest path: %{path}
        shared_folder_guestpath_relative: |-
          The shared folder guest path must be absolute: %{path}
        shared_folder_hostpath_missing: |-
          The host path of the shared folder is missing: %{path}
        shared_folder_nfs_owner_group: |-
          Shared folder that have NFS enabled do no support owner/group
          attributes. Host path: %{path}

#-------------------------------------------------------------------------------
# Translations for commands. e.g. `vagrant x`
#-------------------------------------------------------------------------------
    commands:
      common:
        vm_not_created: "VM not created. Moving on..."
        vm_not_running: "VM is not currently running. Please bring it up to run this command."
      box:
        no_installed_boxes: "There are no installed boxes! Use `vagrant box add` to add some."
        removing: |-
          Removing box '%{name}' with provider '%{provider}'...
      destroy:
        confirmation: "Are you sure you want to destroy the '%{name}' VM? [y/N] "
        will_not_destroy: |-
          The VM '%{name}' will not be destroyed, since the confirmation
          was declined.
      init:
        success: |-
          A `Vagrantfile` has been placed in this directory. You are now
          ready to `vagrant up` your first virtual environment! Please read
          the comments in the Vagrantfile as well as documentation on
          `vagrantup.com` for more information on using Vagrant.
      plugin:
        installed_license: |-
          The license for '%{name}' was successfully installed!
        installing_license: |-
          Installing license for '%{name}'...
        no_plugins: |-
          No plugins installed.
        installed: |-
          Installed the plugin '%{name} (%{version})'!
        installing: |-
          Installing the '%{name}' plugin. This can take a few minutes...
        uninstalling: |-
          Uninstalling the '%{name}' plugin...
      status:
        aborted: |-
          The VM is in an aborted state. This means that it was abruptly
          stopped without properly closing the session. Run `vagrant up`
          to resume this virtual machine. If any problems persist, you may
          have to destroy and restart the virtual machine.
        gurumeditation: |-
          The VM is in the "guru meditation" state. This is a rare case which means
          that an internal error in VitualBox caused the VM to fail. This is always
          the sign of a bug in VirtualBox. You can try to bring your VM back online
          with a `vagrant up`.
        inaccessible: |-
          The VM is inaccessible! This is a rare case which means that VirtualBox
          can't find your VM configuration. This usually happens when upgrading
          VirtualBox, moving to a new computer, etc. Please consult VirtualBox
          for how to handle this issue.
        output: |-
          Current machine states:

          %{states}

          %{message}
        not_created: |-
          The environment has not yet been created. Run `vagrant up` to
          create the environment. If a machine is not created, only the
          default provider will be shown. So if a provider is not listed,
          then the machine is not created for that environment.
        paused: |-
          The VM is paused. This VM may have been paused via the VirtualBox
          GUI or the VBoxManage command line interface. To unpause, please
          use the VirtualBox GUI and/or VBoxManage command line interface so
          that vagrant would be able to control the VM again.
        poweroff: |-
          The VM is powered off. To restart the VM, simply run `vagrant up`
        running: |-
          The VM is running. To stop this VM, you can run `vagrant halt` to
          shut it down forcefully, or you can run `vagrant suspend` to simply
          suspend the virtual machine. In either case, to restart it again,
          simply run `vagrant up`.
        saving: |-
          The VM is currently saving its state. In a few moments this state
          should transition to "saved." Please run `vagrant status` again
          in a few seconds.
        saved: |-
          To resume this VM, simply run `vagrant up`.
        stuck: |-
          The VM is "stuck!" This is a very rare state which means that
          VirtualBox is unable to recover the current state of the VM.
          The only known solution to this problem is to restart your
          machine, sorry.
        listing: |-
          This environment represents multiple VMs. The VMs are all listed
          above with their current state. For more information about a specific
          VM, run `vagrant status NAME`.
      up:
        upping: |-
          Bringing machine '%{name}' up with '%{provider}' provider...
      version:
        output: "Vagrant version %{version}"

#-------------------------------------------------------------------------------
# Translations for Vagrant middleware acions
#-------------------------------------------------------------------------------
    actions:
      runner:
        waiting_cleanup: "Waiting for cleanup before exiting..."
        exit_immediately: "Exiting immediately, without cleanup!"
      vm:
        boot:
          booting: Booting VM...
          waiting: Waiting for VM to boot. This can take a few minutes.
          ready: VM booted and ready for use!
          failed: Failed to connect to VM!
          failed_to_boot: |-
            Failed to connect to VM via SSH. Please verify the VM successfully booted
            by looking at the VirtualBox GUI.
          failed_to_run: |-
            The VM failed to remain in the "running" state while attempting to boot.
            This is normally caused by a misconfiguration or host system incompatibilities.
            Please open the VirtualBox GUI and attempt to boot the virtual machine
            manually to get a more informative error message.
        bridged_networking:
          available: |-
            Available bridged network interfaces:
          bridging: |-
            Bridging adapter #%{adapter} to '%{bridge}'
          enabling: |-
            Enabling bridged network...
          preparing: |-
            Preparing bridged networking...
          specific_not_found: |-
            Specific bridge '%{bridge}' not found. You may be asked to specify
            which network to bridge to.
        check_box:
          not_found: |-
            Box '%{name}' was not found. Fetching box from specified URL for
            the provider '%{provider}'. Note that if the URL does not have
            a box for this provider, you should interrupt Vagrant now and add
            the box yourself. Otherwise Vagrant will attempt to download the
            full box prior to discovering this error.
          not_specified: |-
            No base box was specified! A base box is required as a staring point
            for every vagrant virtual machine. Please specify one in your Vagrantfile
            using `config.vm.box`
          does_not_exist: |-
            Specified box `%{name}` does not exist!

            The box must be added through the `vagrant box add` command. Please view
            the documentation associated with the command for more information.
        check_guest_additions:
          not_detected: |-
            No guest additions were detected on the base box for this VM! Guest
            additions are required for forwarded ports, shared folders, host only
            networking, and more. If SSH fails on this machine, please install
            the guest additions and repackage the box to continue.

            This is not an error message; everything may continue to work properly,
            in which case you may ignore this message.
          version_mismatch: |-
            The guest additions on this VM do not match the installed version of
            VirtualBox! In most cases this is fine, but in rare cases it can
            cause things such as shared folders to not work properly. If you see
            shared folder errors, please update the guest additions within the
            virtual machine and reload your VM.

            Guest Additions Version: %{guest_version}
            VirtualBox Version: %{virtualbox_version}
        clear_forward_ports:
          deleting: Clearing any previously set forwarded ports...
        clear_network_interfaces:
          deleting: Clearing any previously set network interfaces...
        clear_shared_folders:
          deleting: Cleaning previously set shared folders...
        customize:
          failure: |-
            A customization command failed:

            %{command}

            The following error was experienced:

            %{error}

            Please fix this customization and try again.
          running: Running any VM customizations...
        destroy:
          destroying: Destroying VM and associated drives...
        destroy_network:
          destroying: Destroying unused networking interface...
        disable_networks:
          disabling: Disabling host only networks...
        discard_state:
          discarding: Discarding saved state of VM...
        export:
          create_dir: Creating temporary directory for export...
          exporting: Exporting VM...
          power_off: "The Vagrant virtual environment you are trying to package must be powered off."
        forward_ports:
          auto_empty: |-
            Vagrant found a port collision for the specified port and virtual machine.
            While this port was marked to be auto-corrected, the ports in the
            auto-correction range are all also used.

            VM: %{vm_name}
            Forwarded port: %{guest_port} => %{host_port}
          collision_error: |-
            Vagrant cannot forward the specified ports on this VM, since they
            would collide with some other application that is already listening
            on these ports. The forwarded port to %{host_port} is already in use
            on the host machine.

            To fix this, modify your current projects Vagrantfile to use another
            port. Example, where '1234' would be replaced by a unique host port:

              config.vm.network :forwarded_port, guest: %{guest_port}, host: 1234

            Sometimes, Vagrant will attempt to auto-correct this for you. In this
            case, Vagrant was unable to. This is usually because the guest machine
            is in a state which doesn't allow modifying port forwarding.
          fixed_collision: |-
            Fixed port collision for %{guest_port} => %{host_port}. Now on port %{new_port}.
          forwarding: Forwarding ports...
          forwarding_entry: |-
            -- %{guest_port} => %{host_port} (adapter %{adapter})
          non_nat: |-
            VirtualBox adapter #%{adapter} not configured as "NAT". Skipping port
            forwards on this adapter.
          privileged_ports: |-
            You are trying to forward to privileged ports (ports <= 1024). Most
            operating systems restrict this to only privileged process (typically
            processes running as an administrative user). This is a warning in case
            the port forwarding doesn't work. If any problems occur, please try a
            port higher than 1024.
        halt:
          force: |-
            Forcing shutdown of VM...
          graceful: |-
            Attempting graceful shutdown of VM...
        hostname:
          setting: "Setting hostname..."
        import:
          importing: Importing base box '%{name}'...
          failure: |-
            The VM import failed! Try running `VBoxManage import` on the box file
            manually for more verbose error output.
        match_mac:
          matching: Matching MAC address for NAT networking...
          no_base_mac: |-
            No base MAC address was specified. This is required for the NAT networking
            to work properly (and hence port forwarding, SSH, etc.). Specifying this
            MAC address is typically up to the box and box maintiner. Please contact
            the relevant person to solve this issue.
        network:
          adapter_collision: |-
            More than one network have been assigned to the same adapter. Please
            make sure your networks you've configured in your Vagrantfile do not
            overlap.
          configuring: |-
            Configuring and enabling network interfaces...
          dhcp_already_attached: |-
            A host only network interface you're attempting to configure via DHCP
            already has a conflicting host only adapter with DHCP enabled. The
            DHCP on this adapter is incompatible with the DHCP settings. Two
            host only network interfaces are not allowed to overlap, and each
            host only network interface can have only one DHCP server. Please
            reconfigure your host only network or remove the virtual machine
            using the other host only network.
          no_adapters: |-
            No available adapters on the virtual machine were found to accomodate
            for all configured networks. VirtualBox virtual machines have 8
            network interfaces available usually, so please lower the number of
            networks to below 8.
          preparing: |-
            Preparing network interfaces based on configuration...
        host_only_network:
          collides: |-
            The specified host network collides with a non-hostonly network!
            This will cause your specified IP to be inaccessible. Please change
            the IP or name of your host only network to not match that of
            a bridged or non-hostonly network.
          creating: "Creating new host only network for environment..."
          enabling: "Enabling host only network..."
          not_found: |-
            The specified host network could not be found: '%{name}.'
            If the name specification is removed, Vagrant will create a new
            host only network for you. Alternatively, please create the
            specified network manually.
          preparing: "Preparing host only network..."
        nfs:
          exporting: Exporting NFS shared folders...
          mounting: Mounting NFS shared folders...
        persist:
          dotfile_error: |-
            The dotfile which Vagrant uses to store the UUID of the project's
            virtual machine already exists and is not a file! The dotfile is
            currently configured to be '%{dotfile_path}'

            To change this value, please see `config.vagrant.dotfile_name`

            Are you trying to use Vagrant from your home directory? This is the
            leading cause of this error message. To resolve this, simply use a
            different directory. Or, if you really want to run Vagrant from your
            home directory, modify the `config.vagrant.dotfile_name` configuration
            key.
          persisting: "Persisting the VM UUID (%{uuid})..."
        provision:
          beginning: "Running provisioner: %{provisioner}..."
        resume:
          resuming: Resuming suspended VM...
          unpausing: |-
            Unpausing the VM...
        share_folders:
          creating: Creating shared folders metadata...
          mounting: Mounting shared folders...
          mounting_entry: "-- %{guest_path}"
          nomount_entry: "-- Automounting disabled: %{host_path}"
        set_name:
          setting_name: |-
            Setting the name of the VM...
        suspend:
          suspending: Saving VM state and suspending execution...

      box:
        unpackage:
          untar_failure: |-
            The box failed to unpackage properly. Please verify that the box
            file you're trying to add is not corrupted and try again. The
            output from attempting to unpackage (if any):

            %{output}
          already_exists: |-
            The box you're attempting to add already exits:

            Name: %{name}
            Provider: %{provider}
        add:
          adding: |-
            Extracting box...
          added: |-
            Successfully added box '%{name}' with provider '%{provider}'!
        destroy:
          destroying: "Deleting box '%{name}'..."
        download:
          cleaning: "Cleaning up downloaded box..."
          downloading: "Downloading or copying the box..."
          interrupted: "Box download was interrupted. Exiting."
        verify:
          verifying: "Verifying box..."
          failed: |-
            The box file you're attempting to add is invalid. This can be
            commonly attributed to typos in the path given to the box add
            command. Another common case of this is invalid packaging of the
            box itself.

      general:
        package:
          packaging: "Packaging additional file: %{file}"
          compressing: "Compressing package to: %{tar_path}"
          output_exists: |-
            The specified file to save the package as already exists. Please
            remove this file or specify a different file name for outputting.
          output_is_directory: |-
            The specified output is a directory. Please specify a path including
            a filename.
          requires_directory: |-
            A directory was not specified to package. This should never happen
            and is a result of an internal inconsistency.
          include_file_missing: |-
            Package include file doesn't exist: %{file}

    downloaders:
      file:
        download: "Copying box to temporary location..."
        file_missing: "The specified path to a file doesn't exist."
      http:
        connection_reset: |-
          The remote server unexpectedly closed the connection. Vagrant was
          unable to finish downloading the box. Please try again. If this
          problem persists, please try downloading the box manually outside
          of Vagrant, then adding the box from the filesystem.
        connection_timeout: |-
          Vagrant timed out while attempting to connect to the HTTP host.
          Please check your internet and proxy settings and try again.
        download: "Downloading box: %{url}"
        socket_error: |-
          An error occurred while trying to download the specified box. This most
          often happens if there is no internet connection or the address is
          invalid.
        status_error: |-
          Bad status code: %{status}

          Please verify that the box exists and is accessible. Also verify that
          this computer is properly connected to the internet.

    hosts:
      bsd:
        nfs_export: |-
          Preparing to edit /etc/exports. Administrator privileges will be required...
        nfs_prune: |-
          Pruning invalid NFS exports. Administrator privileges will be required...
      linux:
        nfs_export: |-
          Preparing to edit /etc/exports. Administrator privileges will be required...
        nfs_prune: |-
          Pruning invalid NFS exports. Administrator privileges will be required...
      arch:
        nfs_export:
          prepare: "Preparing to edit /etc/exports. Administrator privileges will be required..."
      freebsd:
        nfs_whitespace: |-
          FreeBSD hosts do not support sharing directories with whitespace in
          their path. Please adjust your path accordingly.

    provisioners:
      chef:
        chef_not_detected: |-
          The chef binary (either `chef-solo` or `chef-client`) was not found on
          the VM and is required for chef provisioning. Please verify that chef
          is installed and that the binary is available on the PATH.
        json: "Generating chef JSON and uploading..."
        client_key_folder: "Creating folder to hold client key..."
        upload_validation_key: "Uploading chef client validation key..."
        upload_encrypted_data_bag_secret_key: "Uploading chef encrypted data bag secret key..."
        running_client: "Running chef-client..."
        running_client_again: "Running chef-client again (failed to converge)..."
        running_solo: "Running chef-solo..."
        running_solo_again: "Running chef-solo again (failed to converge)..."
        missing_shared_folders: |-
          Shared folders that Chef requires are missing on the virtual machine.
          This is usually due to configuration changing after already booting the
          machine. The fix is to run a `vagrant reload` so that the proper shared
          folders will be prepared and mounted on the VM.
        no_convergence: |-
          Chef never successfully completed! Any errors should be visible in the
          output above. Please fix your recipes so that they properly complete.
        not_detected: |-
          The `%{binary}` binary appears to not be in the PATH of the guest. This
          could be because the PATH is not properly setup or perhaps chef is not
          installed on this guest. Chef provisioning can not continue without
          chef properly installed.
        server_url_required: |-
          Chef server provisioning requires that the `config.chef.chef_server_url` be set to the
          URL of your chef server. Examples include "http://12.12.12.12:4000" and
          "http://myserver.com:4000" (the port of course can be different, but 4000 is the default)
        server_validation_key_required: |-
          Chef server provisioning requires that the `config.chef.validation_key_path` configuration
          be set to a path on your local machine of the validation key used to register the
          VM with the chef server.
        server_validation_key_doesnt_exist: |-
          The validation key set for `config.chef.validation_key_path` does not exist! This
          file needs to exist so it can be uploaded to the virtual machine.

      puppet:
        not_detected: |-
          The `%{binary}` binary appears to not be in the PATH of the guest. This
          could be because the PATH is not properly setup or perhaps Puppet is not
          installed on this guest. Puppet provisioning can not continue without
          Puppet properly installed.
        running_puppet: "Running Puppet with %{manifest}..."
        manifest_missing: |-
          The configured Puppet manifest is missing. Please specify a path to an
          existing manifest:

          %{manifest}
        manifests_path_missing: "The manifests path specified for Puppet does not exist: %{path}"
        missing_shared_folders: |-
          Shared folders that Puppet requires are missing on the virtual machine.
          This is usually due to configuration changing after already booting the
          machine. The fix is to run a `vagrant reload` so that the proper shared
          folders will be prepared and mounted on the VM.
        module_path_missing: "The configured module path doesn't exist: %{path}"

      puppet_server:
        not_detected: |-
          The `%{binary}` binary appears to not be in the PATH of the guest. This
          could be because the PATH is not properly setup or perhaps Puppet is not
          installed on this guest. Puppet provisioning can not continue without
          Puppet properly installed.
        running_puppetd: "Running Puppet agent..."

      shell:
        args_not_string: "Shell provisioner `args` must be a string."
        path_and_inline_set: "Only one of `path` or `inline` may be set."
        no_path_or_inline: "One of `path` or `inline` must be set."
        path_invalid: "`path` for shell provisioner does not exist on the host system: %{path}"
<<<<<<< HEAD
        upload_path_not_set: "`upload_path` must be set for the shell provisioner."
=======
        upload_path_not_set: "`upload_path` must be set for the shell provisioner."
      
      ansible:
        no_playbook: "`playbook` must be set for the Ansible provisioner."
        playbook_path_invalid: "`playbook` for the Ansible provisioner does not exist on the host system: %{path}"
        inventory_file_path_invalid: "`inventory_file` for the Ansible provisioner does not exist on the host system: %{path}"

    guest:
      base:
        unsupported_configure_networks: |-
          Networking features require support that is dependent on the operating
          system running within the guest virtual machine. Vagrant has built-in support
          for many operating systems: Debian, Ubuntu, Gentoo, and RedHat. The distro
          of your VM couldn't be detected or doesn't support networking features.

          Most of the time this is simply due to the fact that no one has contributed
          back the logic necessary to set this up. Please report a bug as well as the
          box you're using.
        unsupported_host_name: |-
          Setting host name is currently only supported on Debian, Ubuntu and RedHat.
          If you'd like your guest OS to be supported, please open a ticket on the
          project.
        unsupported_nfs: |-
          Vagrant doesn't support mounting NFS shared folders for your specific
          guest operating system yet, or possibly couldn't properly detect the
          operating system on the VM.

          Most of the time this is simply due to the fact that no one has contributed
          back the logic necessary to set this up. Please report a bug as well as the
          box you're using.
        unsupported_halt: |-
          Vagrant doesn't support graceful shutdowns for your specific
          guest operating system yet, or possibly couldn't properly detect the
          operating system on the VM.

          Most of the time this is simply due to the fact that no one has contributed
          back the logic necessary to set this up. Please report a bug as well as the
          box you're using.
        unsupported_shared_folder: |-
          Vagrant doesn't support mounting shared folders for your specific
          guest operating system yet, or possibly couldn't properly detect the
          operating system on the VM.

          Most of the time this is simply due to the fact that no one has contributed
          back the logic necessary to set this up. Please report a bug as well as the
          box you're using.
      linux:
        guestpath_expand_fail: |-
          Vagrant failed to determine the shell expansion of the guest path
          for one of your shared folders. This is an extremely rare error case
          and most likely indicates an unusual configuration of the guest system.
          Please report a bug with your Vagrantfile.
        mount_fail: "Failed to mount shared folders. `vboxsf` was not available."
        mount_nfs_fail: |-
          Mounting NFS shared folders failed. This is most often caused by the NFS
          client software not being installed on the guest machine. Please verify
          that the NFS client software is properly installed, and consult any resources
          specific to the linux distro you're using for more information on how to
          do this.
>>>>>>> 2aa96fc5
<|MERGE_RESOLUTION|>--- conflicted
+++ resolved
@@ -1037,66 +1037,9 @@
         path_and_inline_set: "Only one of `path` or `inline` may be set."
         no_path_or_inline: "One of `path` or `inline` must be set."
         path_invalid: "`path` for shell provisioner does not exist on the host system: %{path}"
-<<<<<<< HEAD
         upload_path_not_set: "`upload_path` must be set for the shell provisioner."
-=======
-        upload_path_not_set: "`upload_path` must be set for the shell provisioner."
-      
+
       ansible:
         no_playbook: "`playbook` must be set for the Ansible provisioner."
         playbook_path_invalid: "`playbook` for the Ansible provisioner does not exist on the host system: %{path}"
-        inventory_file_path_invalid: "`inventory_file` for the Ansible provisioner does not exist on the host system: %{path}"
-
-    guest:
-      base:
-        unsupported_configure_networks: |-
-          Networking features require support that is dependent on the operating
-          system running within the guest virtual machine. Vagrant has built-in support
-          for many operating systems: Debian, Ubuntu, Gentoo, and RedHat. The distro
-          of your VM couldn't be detected or doesn't support networking features.
-
-          Most of the time this is simply due to the fact that no one has contributed
-          back the logic necessary to set this up. Please report a bug as well as the
-          box you're using.
-        unsupported_host_name: |-
-          Setting host name is currently only supported on Debian, Ubuntu and RedHat.
-          If you'd like your guest OS to be supported, please open a ticket on the
-          project.
-        unsupported_nfs: |-
-          Vagrant doesn't support mounting NFS shared folders for your specific
-          guest operating system yet, or possibly couldn't properly detect the
-          operating system on the VM.
-
-          Most of the time this is simply due to the fact that no one has contributed
-          back the logic necessary to set this up. Please report a bug as well as the
-          box you're using.
-        unsupported_halt: |-
-          Vagrant doesn't support graceful shutdowns for your specific
-          guest operating system yet, or possibly couldn't properly detect the
-          operating system on the VM.
-
-          Most of the time this is simply due to the fact that no one has contributed
-          back the logic necessary to set this up. Please report a bug as well as the
-          box you're using.
-        unsupported_shared_folder: |-
-          Vagrant doesn't support mounting shared folders for your specific
-          guest operating system yet, or possibly couldn't properly detect the
-          operating system on the VM.
-
-          Most of the time this is simply due to the fact that no one has contributed
-          back the logic necessary to set this up. Please report a bug as well as the
-          box you're using.
-      linux:
-        guestpath_expand_fail: |-
-          Vagrant failed to determine the shell expansion of the guest path
-          for one of your shared folders. This is an extremely rare error case
-          and most likely indicates an unusual configuration of the guest system.
-          Please report a bug with your Vagrantfile.
-        mount_fail: "Failed to mount shared folders. `vboxsf` was not available."
-        mount_nfs_fail: |-
-          Mounting NFS shared folders failed. This is most often caused by the NFS
-          client software not being installed on the guest machine. Please verify
-          that the NFS client software is properly installed, and consult any resources
-          specific to the linux distro you're using for more information on how to
-          do this.
->>>>>>> 2aa96fc5
+        inventory_file_path_invalid: "`inventory_file` for the Ansible provisioner does not exist on the host system: %{path}"