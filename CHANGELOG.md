--- conflicted
+++ resolved
@@ -1,4 +1,3 @@
-<<<<<<< HEAD
 ## 0.8.0 (unreleased)
 
   - VirtualBox 4.1 support _only_. Previous versions of VirtualBox
@@ -33,11 +32,10 @@
   - Specify a `forwarded_port_destination` for SSH configuration and
     SSH port searching will fall back to that if it can't find any
     other port. [GH-375]
-=======
+
 ## 0.7.8 (July 19, 2011)
 
   - Make sure VirtualBox version check verifies that it is 4.0.x.
->>>>>>> 09346c23
 
 ## 0.7.7 (July 12, 2011)
 
